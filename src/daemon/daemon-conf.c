--- conflicted
+++ resolved
@@ -679,16 +679,11 @@
     pa_strbuf_printf(s, "allow-exit = %s\n", pa_yes_no(!c->disallow_exit));
     pa_strbuf_printf(s, "use-pid-file = %s\n", pa_yes_no(c->use_pid_file));
     pa_strbuf_printf(s, "system-instance = %s\n", pa_yes_no(c->system_instance));
-<<<<<<< HEAD
 #ifdef HAVE_DBUS
     pa_strbuf_printf(s, "local-server-type = %s\n", server_type_to_string[c->local_server_type]);
 #endif
-    pa_strbuf_printf(s, "no-cpu-limit = %s\n", pa_yes_no(c->no_cpu_limit));
-    pa_strbuf_printf(s, "disable-shm = %s\n", pa_yes_no(c->disable_shm));
-=======
     pa_strbuf_printf(s, "cpu-limit = %s\n", pa_yes_no(!c->no_cpu_limit));
     pa_strbuf_printf(s, "enable-shm = %s\n", pa_yes_no(!c->disable_shm));
->>>>>>> 01e4b61a
     pa_strbuf_printf(s, "flat-volumes = %s\n", pa_yes_no(c->flat_volumes));
     pa_strbuf_printf(s, "lock-memory = %s\n", pa_yes_no(c->lock_memory));
     pa_strbuf_printf(s, "exit-idle-time = %i\n", c->exit_idle_time);
